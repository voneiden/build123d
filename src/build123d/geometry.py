--- conflicted
+++ resolved
@@ -41,13 +41,10 @@
 
 from math import degrees, pi, radians
 from typing import (
+    cast as tcast,
     Any,
     List,
-<<<<<<< HEAD
-    Sequence,
-=======
     Optional,
->>>>>>> ea1a000d
     Tuple,
     Union,
     overload,
@@ -57,13 +54,17 @@
 
 from collections.abc import Iterable, Sequence
 
+import OCP.TopAbs as TopAbs_ShapeEnum
+
 from OCP.Bnd import Bnd_Box, Bnd_OBB
 from OCP.BRep import BRep_Tool
 from OCP.BRepBndLib import BRepBndLib
-from OCP.BRepBuilderAPI import BRepBuilderAPI_MakeFace
+from OCP.BRepBuilderAPI import BRepBuilderAPI_MakeFace, BRepBuilderAPI_Transform
 from OCP.BRepGProp import BRepGProp, BRepGProp_Face  # used for mass calculation
 from OCP.BRepTools import BRepTools
-from OCP.Geom import Geom_BoundedSurface, Geom_Line, Geom_Plane
+from OCP.GCPnts import GCPnts_AbscissaPoint
+from OCP.Geom import Geom_BoundedSurface, Geom_Curve, Geom_Line, Geom_Plane
+from OCP.GeomAdaptor import GeomAdaptor_Curve
 from OCP.GeomAPI import GeomAPI_ProjectPointOnSurf, GeomAPI_IntCS, GeomAPI_IntSS
 from OCP.gp import (
     gp_Ax1,
@@ -85,13 +86,12 @@
 from OCP.GProp import GProp_GProps
 from OCP.Quantity import Quantity_Color, Quantity_ColorRGBA
 from OCP.TopLoc import TopLoc_Location
-from OCP.TopoDS import TopoDS_Edge, TopoDS_Face, TopoDS_Shape, TopoDS_Vertex
+from OCP.TopoDS import TopoDS, TopoDS_Edge, TopoDS_Face, TopoDS_Shape, TopoDS_Vertex
 
 from build123d.build_enums import Align, Align2DType, Align3DType, Intrinsic, Extrinsic
 
 if TYPE_CHECKING:  # pragma: no cover
-    from .topology import Shape
-    from .topology import Edge
+    from .topology import Edge, Face, Shape, Vertex
 
 # Create a build123d logger to distinguish these logs from application logs.
 # If the user doesn't configure logging, all build123d logs will be discarded.
@@ -438,11 +438,7 @@
         """Vector length operator abs()"""
         return self.length
 
-<<<<<<< HEAD
     def __and__(self, other: Axis | Location | Plane | VectorLike | Shape):
-=======
-    def __and__(self: Plane, other: Axis | Location | Plane | VectorLike | Shape):
->>>>>>> ea1a000d
         """intersect vector with other &"""
         return self.intersect(other)
 
@@ -595,11 +591,6 @@
     """
 
     _dim = 1
-
-    @property
-    def location(self) -> Location:
-        """Return self as Location"""
-        return Location(Plane(origin=self.position, z_dir=self.direction))
 
     @overload
     def __init__(self, gp_ax1: gp_Ax1):  # pragma: no cover
@@ -644,15 +635,22 @@
                 and edge.wrapped is not None
                 and isinstance(edge.wrapped, TopoDS_Edge)
             ):
-                origin: Vector = edge.position_at(0)
-                direction: Vector = edge.tangent_at(0)
+                # Extract the start point and tangent
+                topods_edge: TopoDS_Edge = edge.wrapped  # type: ignore[annotation-unchecked]
+                curve = BRep_Tool.Curve_s(topods_edge, float(), float())
+                param_min, param_max = BRep_Tool.Range_s(topods_edge)
+                origin_pnt = gp_Pnt()
+                tangent_vec = gp_Vec()
+                curve.D1(param_min, origin_pnt, tangent_vec)
+                origin = Vector(origin_pnt)
+                direction = Vector(gp_Dir(tangent_vec))
             else:
                 raise ValueError(f"Invalid argument {edge}")
 
         if gp_ax1 is not None:
             if not isinstance(gp_ax1, gp_Ax1):
                 raise ValueError(f"Invalid Axis parameter {gp_ax1}")
-            self.wrapped: gp_Ax1 = gp_ax1
+            self.wrapped: gp_Ax1 = gp_ax1  # type: ignore[annotation-unchecked]
         else:
             try:
                 origin_vector = Vector(origin)
@@ -676,6 +674,11 @@
             self.wrapped.Direction().Z(),
         )  #: Axis direction
 
+    @property
+    def location(self) -> Location:
+        """Return self as Location"""
+        return Location(Plane(origin=self.position, z_dir=self.direction))
+
     def __copy__(self) -> Axis:
         """Return copy of self"""
         return Axis(self.position, self.direction)
@@ -699,7 +702,11 @@
 
     def located(self, new_location: Location):
         """relocates self to a new location possibly changing position and direction"""
-        new_gp_ax1 = self.wrapped.Transformed(new_location.wrapped.Transformation())
+        if self.wrapped is None:
+            raise ValueError("Can't located empty Axis")
+        top_location: TopLoc_Location = new_location.wrapped  # type: ignore[has-type]
+        self_gp_ax1: gp_Ax1 = self.wrapped
+        new_gp_ax1: gp_Ax1 = self_gp_ax1.Transformed(top_location.Transformation())
         return Axis(new_gp_ax1)
 
     def to_plane(self) -> Plane:
@@ -798,7 +805,9 @@
         """Flip direction operator -"""
         return self.reverse()
 
-    def __and__(self: Plane, other: Axis | Location | Plane | VectorLike | Shape):
+    def __and__(
+        self, other: Axis | Location | Plane | VectorLike | Shape
+    ) -> Vector | Location | Axis | None:
         """intersect vector with other &"""
         return self.intersect(other)
 
@@ -856,7 +865,7 @@
 
         elif vector is not None:
             # Create a vector from the origin to the point
-            vec_to_point: Vector = vector - self.position
+            vec_to_point = vector - self.position
 
             # Project the vector onto the direction of the axis
             projected_length = vec_to_point.dot(self.direction)
@@ -885,12 +894,12 @@
     """A BoundingBox for a Shape"""
 
     def __init__(self, bounding_box: Bnd_Box) -> None:
+
         if bounding_box.IsVoid():
-            self.wrapped = None
             x_min, y_min, z_min, x_max, y_max, z_max = (0,) * 6
         else:
-            self.wrapped: Bnd_Box = bounding_box
             x_min, y_min, z_min, x_max, y_max, z_max = bounding_box.Get()
+        self.wrapped = None if bounding_box.IsVoid() else bounding_box
         self.min = Vector(x_min, y_min, z_min)  #: location of minimum corner
         self.max = Vector(x_max, y_max, z_max)  #: location of maximum corner
         self.size = Vector(x_max - x_min, y_max - y_min, z_max - z_min)  #: overall size
@@ -916,7 +925,7 @@
     def add(
         self,
         obj: tuple[float, float, float] | Vector | BoundBox,
-        tol: float = None,
+        tol: float | None = None,
     ) -> BoundBox:
         """Returns a modified (expanded) bounding box
 
@@ -993,7 +1002,7 @@
     def from_topo_ds(
         cls,
         shape: TopoDS_Shape,
-        tolerance: float = None,
+        tolerance: float | None = None,
         optimal: bool = True,
         oriented: bool = False,
     ) -> BoundBox:
@@ -1250,79 +1259,6 @@
         Extrinsic.ZYZ: gp_EulerSequence.gp_Extrinsic_ZYZ,
     }
 
-    @property
-    def position(self) -> Vector:
-        """Extract Position component of self
-
-        Returns:
-          Vector: Position part of Location
-
-        """
-        return Vector(self.to_tuple()[0])
-
-    @position.setter
-    def position(self, value: VectorLike):
-        """Set the position component of this Location
-
-        Args:
-            value (VectorLike): New position
-        """
-        trsf_position = gp_Trsf()
-        trsf_position.SetTranslationPart(Vector(value).wrapped)
-        trsf_orientation = gp_Trsf()
-        trsf_orientation.SetRotation(self.wrapped.Transformation().GetRotation())
-        self.wrapped = TopLoc_Location(trsf_position * trsf_orientation)
-
-    @property
-    def orientation(self) -> Vector:
-        """Extract orientation/rotation component of self
-
-        Returns:
-          Vector: orientation part of Location
-
-        """
-        return Vector(self.to_tuple()[1])
-
-    @orientation.setter
-    def orientation(self, rotation: VectorLike):
-        """Set the orientation component of this Location
-
-        Args:
-            rotation (VectorLike): Intrinsic XYZ angles in degrees
-        """
-
-        ordering = Intrinsic.XYZ
-
-        position_xyz = self.wrapped.Transformation().TranslationPart()
-        trsf_position = gp_Trsf()
-        trsf_position.SetTranslationPart(
-            gp_Vec(position_xyz.X(), position_xyz.Y(), position_xyz.Z())
-        )
-        rotation = [radians(a) for a in rotation]
-        quaternion = gp_Quaternion()
-        quaternion.SetEulerAngles(self._rot_order_dict[ordering], *rotation)
-        trsf_orientation = gp_Trsf()
-        trsf_orientation.SetRotation(quaternion)
-        self.wrapped = TopLoc_Location(trsf_position * trsf_orientation)
-
-    @property
-    def x_axis(self) -> Axis:
-        """Default X axis when used as a plane"""
-        plane = Plane(self)
-        return Axis(plane.origin, plane.x_dir)
-
-    @property
-    def y_axis(self) -> Axis:
-        """Default Y axis when used as a plane"""
-        plane = Plane(self)
-        return Axis(plane.origin, plane.y_dir)
-
-    @property
-    def z_axis(self) -> Axis:
-        """Default Z axis when used as a plane"""
-        plane = Plane(self)
-        return Axis(plane.origin, plane.z_dir)
-
     @overload
     def __init__(self):  # pragma: no cover
         """Empty location with not rotation or translation with respect to the original location."""
@@ -1338,7 +1274,7 @@
 
     @overload
     def __init__(
-        self, translation: VectorLike, rotation: RotationLike = None
+        self, translation: VectorLike, rotation: RotationLike | None = None
     ):  # pragma: no cover
         """Location with translation with respect to the original location.
         If rotation is not None then the location includes the rotation (see also Rotation class)
@@ -1467,6 +1403,81 @@
             transform.SetTranslationPart(Vector(translation).wrapped)
         self.wrapped = TopLoc_Location(transform)
 
+    @property
+    def position(self) -> Vector:
+        """Extract Position component of self
+
+        Returns:
+          Vector: Position part of Location
+
+        """
+        return Vector(self.to_tuple()[0])
+
+    @position.setter
+    def position(self, value: VectorLike):
+        """Set the position component of this Location
+
+        Args:
+            value (VectorLike): New position
+        """
+        if self.wrapped is None:
+            raise ValueError("Can't determine position of empty Location")
+        trsf_position = gp_Trsf()
+        trsf_position.SetTranslationPart(Vector(value).wrapped)
+        trsf_orientation = gp_Trsf()
+        trsf_orientation.SetRotation(self.wrapped.Transformation().GetRotation())
+        self.wrapped = TopLoc_Location(trsf_position * trsf_orientation)
+
+    @property
+    def orientation(self) -> Vector:
+        """Extract orientation/rotation component of self
+
+        Returns:
+          Vector: orientation part of Location
+
+        """
+        return Vector(self.to_tuple()[1])
+
+    @orientation.setter
+    def orientation(self, rotation: VectorLike):
+        """Set the orientation component of this Location
+
+        Args:
+            rotation (VectorLike): Intrinsic XYZ angles in degrees
+        """
+
+        ordering = Intrinsic.XYZ
+
+        position_xyz = self.wrapped.Transformation().TranslationPart()
+        trsf_position = gp_Trsf()
+        trsf_position.SetTranslationPart(
+            gp_Vec(position_xyz.X(), position_xyz.Y(), position_xyz.Z())
+        )
+        rotation = [radians(a) for a in rotation]
+        quaternion = gp_Quaternion()
+        quaternion.SetEulerAngles(self._rot_order_dict[ordering], *rotation)
+        trsf_orientation = gp_Trsf()
+        trsf_orientation.SetRotation(quaternion)
+        self.wrapped = TopLoc_Location(trsf_position * trsf_orientation)
+
+    @property
+    def x_axis(self) -> Axis:
+        """Default X axis when used as a plane"""
+        plane = Plane(self)
+        return Axis(plane.origin, plane.x_dir)
+
+    @property
+    def y_axis(self) -> Axis:
+        """Default Y axis when used as a plane"""
+        plane = Plane(self)
+        return Axis(plane.origin, plane.y_dir)
+
+    @property
+    def z_axis(self) -> Axis:
+        """Default Z axis when used as a plane"""
+        plane = Plane(self)
+        return Axis(plane.origin, plane.z_dir)
+
     def inverse(self) -> Location:
         """Inverted location"""
         return Location(self.wrapped.Inverted())
@@ -1479,21 +1490,51 @@
         """Lib/copy.py deep copy"""
         return Location(self.wrapped.Transformation())
 
-    T = TypeVar("T", bound=Union["Location", "Shape"])
-
-    def __mul__(self, other: T) -> T:
+    def __mul__(
+        self, other: Shape | Location | Iterable[Location]
+    ) -> Shape | Location | list[Location]:
         """Combine locations"""
-        if hasattr(other, "wrapped") and not isinstance(
-            other.wrapped, TopLoc_Location
-        ):  # Shape
-            result = other.moved(self)
-        elif isinstance(other, Iterable) and all(
-            isinstance(o, Location) for o in other
-        ):
-            result = [Location(self.wrapped * loc.wrapped) for loc in other]
-        else:
-            result = Location(self.wrapped * other.wrapped)
-        return result
+        if self.wrapped is None:
+            raise ValueError("Cannot move a shape at an empty location")
+
+        # other is a Shape
+        if hasattr(other, "wrapped") and isinstance(other.wrapped, TopoDS_Shape):
+            # result = other.moved(self)
+            downcast_LUT = {
+                TopAbs_ShapeEnum.TopAbs_VERTEX: TopoDS.Vertex_s,
+                TopAbs_ShapeEnum.TopAbs_EDGE: TopoDS.Edge_s,
+                TopAbs_ShapeEnum.TopAbs_WIRE: TopoDS.Wire_s,
+                TopAbs_ShapeEnum.TopAbs_FACE: TopoDS.Face_s,
+                TopAbs_ShapeEnum.TopAbs_SHELL: TopoDS.Shell_s,
+                TopAbs_ShapeEnum.TopAbs_SOLID: TopoDS.Solid_s,
+                TopAbs_ShapeEnum.TopAbs_COMPOUND: TopoDS.Compound_s,
+            }
+            assert other.wrapped is not None
+            try:
+                f_downcast = downcast_LUT[other.wrapped.ShapeType()]
+            except KeyError as exc:
+                raise ValueError(f"Unknown object type {other}") from exc
+
+            result: Shape = copy.deepcopy(other, None)  # type: ignore[arg-type]
+            result.wrapped = f_downcast(other.wrapped.Moved(self.wrapped))
+            return result
+
+        # other is a Location
+        if isinstance(other, Location):
+            if other.wrapped is None:
+                raise ValueError("Can't multiply by empty location")
+            return Location(self.wrapped * other.wrapped)
+
+        # other is a list of Locations
+        if isinstance(other, Iterable):
+            others = list(other)
+            if not all(isinstance(o, Location) for o in others):
+                raise ValueError("other must be a list of Locations")
+            if any(o.wrapped is None for o in others):
+                raise ValueError("Can't multiple by empty Locations")
+            return [Location(self.wrapped * loc.wrapped) for loc in others]
+
+        raise ValueError(f"Invalid input {other}")
 
     def __pow__(self, exponent: int) -> Location:
         return Location(self.wrapped.Powered(exponent))
@@ -1522,7 +1563,9 @@
         """Flip the orientation without changing the position operator -"""
         return Location(-Plane(self))
 
-    def __and__(self: Plane, other: Axis | Location | Plane | VectorLike | Shape):
+    def __and__(
+        self, other: Axis | Location | Plane | VectorLike | Shape
+    ) -> Vector | Location | None:
         """intersect axis with other &"""
         return self.intersect(other)
 
@@ -1537,12 +1580,12 @@
         trans = transformation.TranslationPart()
         rot = transformation.GetRotation()
 
-        rv_trans = (trans.X(), trans.Y(), trans.Z())
-        rv_rot = [
+        rv_trans: tuple[float, float, float] = (trans.X(), trans.Y(), trans.Z())
+        rv_rot: tuple[float, float, float] = tuple(
             degrees(a) for a in rot.GetEulerAngles(gp_EulerSequence.gp_Intrinsic_XYZ)
-        ]
-
-        return rv_trans, tuple(rv_rot)
+        )  # type: ignore[assignment]
+
+        return rv_trans, rv_rot
 
     def __repr__(self):
         """To String
@@ -1661,7 +1704,7 @@
     def __init__(
         self,
         rotation: RotationLike,
-        ordering: Extrinsic | Intrinsic == Intrinsic.XYZ,
+        ordering: Extrinsic | Intrinsic == Intrinsic.XYZ,  # type: ignore[valid-type]
     ):
         """Subclass of Location used only for object rotation
         ordering is for order of rotations in Intrinsic or Extrinsic enums"""
@@ -1776,28 +1819,45 @@
     """
 
     @overload
-    def __init__(self) -> None:  # pragma: no cover
+    def __init__(self):  # pragma: no cover
         ...
 
     @overload
-    def __init__(self, matrix: gp_GTrsf | gp_Trsf) -> None:  # pragma: no cover
+    def __init__(self, trsf: gp_GTrsf | gp_Trsf):  # pragma: no cover
         ...
 
     @overload
-    def __init__(self, matrix: Sequence[Sequence[float]]) -> None:  # pragma: no cover
+    def __init__(self, matrix: Sequence[Sequence[float]]):  # pragma: no cover
         ...
 
-    def __init__(self, matrix=None):
-        if matrix is None:
-            self.wrapped = gp_GTrsf()
-        elif isinstance(matrix, gp_GTrsf):
-            self.wrapped = matrix
-        elif isinstance(matrix, gp_Trsf):
-            self.wrapped = gp_GTrsf(matrix)
-        elif isinstance(matrix, (list, tuple)):
+    def __init__(self, *args, **kwargs):
+        default_matrix = None
+        default_trsf = gp_GTrsf()
+
+        # Handle args
+        if args:
+            if isinstance(args[0], gp_GTrsf):
+                default_trsf = args[0]
+            elif isinstance(args[0], gp_Trsf):
+                default_trsf = gp_GTrsf(args[0])
+            elif isinstance(args[0], Sequence):
+                default_matrix = args[0]
+            else:
+                raise TypeError(f"{args[0]} is of an unexpected type")
+
+        # Handle kwargs
+        trsf = kwargs.pop("trsf", default_trsf)
+        matrix = kwargs.pop("matrix", default_matrix)
+
+        # Handle unexpected kwargs
+        if kwargs:
+            raise ValueError(f"Unexpected argument(s): {', '.join(kwargs.keys())}")
+
+        # Validate matrix
+        if matrix is not None:
             # Validate matrix size & 4x4 last row value
             valid_sizes = all(
-                (isinstance(row, (list, tuple)) and (len(row) == 4)) for row in matrix
+                (isinstance(row, Sequence) and (len(row) == 4)) for row in matrix
             ) and len(matrix) in (3, 4)
             if not valid_sizes:
                 raise TypeError(
@@ -1809,13 +1869,13 @@
                 )
 
             # Assign values to matrix
-            self.wrapped = gp_GTrsf()
             for i, row in enumerate(matrix[:3]):
                 for j, element in enumerate(row):
-                    self.wrapped.SetValue(i + 1, j + 1, element)
-
-        else:
-            raise TypeError(f"Invalid param to matrix constructor: {matrix}")
+                    if not isinstance(element, (int, float)):
+                        raise TypeError("Only float or int are valid in the matrix")
+                    trsf.SetValue(i + 1, j + 1, element)
+
+        self.wrapped = trsf  #: the OCP transformation function
 
     def rotate(self, axis: Axis, angle: float):
         """General rotate about axis"""
@@ -2035,13 +2095,7 @@
         """Return a plane from a OCCT gp_pln"""
 
     @overload
-    def __init__(
-<<<<<<< HEAD
-        self, face: "Face", x_dir: VectorLike | None = None
-=======
-        self, face: Face, x_dir: VectorLike | None = None
->>>>>>> ea1a000d
-    ):  # pragma: no cover
+    def __init__(self, face: Face, x_dir: VectorLike | None = None):  # pragma: no cover
         """Return a plane extending the face.
         Note: for non planar face this will return the underlying work plane"""
 
@@ -2053,7 +2107,7 @@
     def __init__(
         self,
         origin: VectorLike,
-        x_dir: VectorLike = None,
+        x_dir: VectorLike | None = None,
         z_dir: VectorLike = (0, 0, 1),
     ):  # pragma: no cover
         """Return a new plane at origin with x_dir and z_dir"""
@@ -2163,9 +2217,9 @@
             self.wrapped = gp_Pln(
                 gp_Ax3(self._origin.to_pnt(), self.z_dir.to_dir(), self.x_dir.to_dir())
             )
-        self.local_coord_system: gp_Ax3 = None
-        self.reverse_transform: Matrix = None
-        self.forward_transform: Matrix = None
+        self.local_coord_system = None  #: gp_Ax3 | None
+        self.reverse_transform = None  #: Matrix | None
+        self.forward_transform = None  #: Matrix | None
         self.origin = self._origin  # set origin to calculate transformations
 
     def offset(self, amount: float) -> Plane:
@@ -2204,30 +2258,22 @@
         """Reverse z direction of plane operator -"""
         return Plane(self.origin, self.x_dir, -self.z_dir)
 
-<<<<<<< HEAD
     def __mul__(self, other: Location | Shape) -> Plane | list[Plane] | Shape:
-=======
-    def __mul__(
-        self, other: Location | Shape
-    ) -> Plane | list[Plane] | Shape:
->>>>>>> ea1a000d
         if isinstance(other, Location):
-            result = Plane(self.location * other)
-        elif (  # LocationList
+            return Plane(self.location * other)
+        if (  # LocationList
             hasattr(other, "local_locations") and hasattr(other, "location_index")
         ) or (  # tuple of locations
             isinstance(other, (list, tuple))
             and all([isinstance(o, Location) for o in other])
         ):
-            result = [self * loc for loc in other]
-        elif hasattr(other, "wrapped") and not isinstance(other, Vector):  # Shape
-            result = self.location * other
-
-        else:
-            raise TypeError(
-                "Planes can only be multiplied with Locations or Shapes to relocate them"
-            )
-        return result
+            return [self * loc for loc in other]
+        if hasattr(other, "wrapped") and not isinstance(other, Vector):  # Shape
+            return self.location * other
+
+        raise TypeError(
+            "Planes can only be multiplied with Locations or Shapes to relocate them"
+        )
 
     def __and__(self: Plane, other: Axis | Location | Plane | VectorLike | Shape):
         """intersect plane with other &"""
@@ -2264,11 +2310,7 @@
             gp_Ax3(self._origin.to_pnt(), self.z_dir.to_dir(), self.x_dir.to_dir())
         )
 
-<<<<<<< HEAD
-    def shift_origin(self, locator: Axis | VectorLike | "Vertex") -> Plane:
-=======
     def shift_origin(self, locator: Axis | VectorLike | Vertex) -> Plane:
->>>>>>> ea1a000d
         """shift plane origin
 
         Creates a new plane with the origin moved within the plane to the point of intersection
@@ -2287,8 +2329,11 @@
             Plane: plane with new origin
 
         """
-        if type(locator).__name__ == "Vertex":
-            new_origin = tuple(locator)
+        if hasattr(locator, "wrapped") and locator.wrapped is None:
+            raise ValueError("Can't shift origin to empty locator")
+        if hasattr(locator, "wrapped") and isinstance(locator.wrapped, TopoDS_Vertex):
+            geom_point = BRep_Tool.Pnt_s(locator.wrapped)
+            new_origin = Vector(geom_point.X(), geom_point.Y(), geom_point.Z())
             if not self.contains(new_origin):
                 raise ValueError(f"{locator} is not located within plane")
         elif isinstance(locator, (tuple, Vector)):
@@ -2296,9 +2341,10 @@
             if not self.contains(locator):
                 raise ValueError(f"{locator} is not located within plane")
         elif isinstance(locator, Axis):
-            new_origin = self.intersect(locator)
-            if new_origin is None:
+            intersection = self.intersect(locator)
+            if not isinstance(intersection, Vector):
                 raise ValueError(f"{locator} doesn't intersect the plane")
+            new_origin = intersection
         else:
             raise TypeError(f"Invalid locate type: {type(locator)}")
         return Plane(origin=new_origin, x_dir=self.x_dir, z_dir=self.z_dir)
@@ -2306,7 +2352,7 @@
     def rotated(
         self,
         rotation: VectorLike = (0, 0, 0),
-        ordering: Extrinsic | Intrinsic = None,
+        ordering: Extrinsic | Intrinsic | None = None,
     ) -> Plane:
         """Returns a copy of this plane, rotated about the specified axes
 
@@ -2381,9 +2427,9 @@
         inverse_t.SetTransformation(local_coord_system, global_coord_system)
         inverse.wrapped = gp_GTrsf(inverse_t)
 
-        self.local_coord_system: gp_Ax3 = local_coord_system
-        self.reverse_transform: Matrix = inverse
-        self.forward_transform: Matrix = forward
+        self.local_coord_system = local_coord_system  #: gp_Ax3
+        self.reverse_transform = inverse  #: Matrix
+        self.forward_transform = forward  #: Matrix
 
     @property
     def location(self) -> Location:
@@ -2419,8 +2465,8 @@
         transform_matrix = self.forward_transform if to_from else self.reverse_transform
 
         if isinstance(obj, (tuple, Vector)):
-            return_value = Vector(obj).transform(transform_matrix)
-        elif isinstance(obj, BoundBox):
+            return Vector(obj).transform(transform_matrix)
+        if isinstance(obj, BoundBox):
             global_bottom_left = Vector(obj.min.X, obj.min.Y, obj.min.Z)
             global_top_right = Vector(obj.max.X, obj.max.Y, obj.max.Z)
             local_bottom_left = global_bottom_left.transform(transform_matrix)
@@ -2429,14 +2475,36 @@
                 gp_Pnt(*local_bottom_left.to_tuple()),
                 gp_Pnt(*local_top_right.to_tuple()),
             )
-            return_value = BoundBox(local_bbox)
-        elif hasattr(obj, "wrapped"):  # Shapes
-            return_value = obj.transform_shape(transform_matrix)
-        else:
-            raise ValueError(
-                f"Unable to repositioned type {type(obj)} with respect to local coordinates"
+            return BoundBox(local_bbox)
+        if hasattr(obj, "wrapped") and obj.wrapped is None:  # Empty shape
+            raise ValueError("Cant's reposition empty object")
+        if hasattr(obj, "wrapped") and isinstance(obj.wrapped, TopoDS_Shape):  # Shapes
+            # return_value = obj.transform_shape(transform_matrix)
+            downcast_LUT = {
+                TopAbs_ShapeEnum.TopAbs_VERTEX: TopoDS.Vertex_s,
+                TopAbs_ShapeEnum.TopAbs_EDGE: TopoDS.Edge_s,
+                TopAbs_ShapeEnum.TopAbs_WIRE: TopoDS.Wire_s,
+                TopAbs_ShapeEnum.TopAbs_FACE: TopoDS.Face_s,
+                TopAbs_ShapeEnum.TopAbs_SHELL: TopoDS.Shell_s,
+                TopAbs_ShapeEnum.TopAbs_SOLID: TopoDS.Solid_s,
+                TopAbs_ShapeEnum.TopAbs_COMPOUND: TopoDS.Compound_s,
+            }
+            assert obj.wrapped is not None
+            try:
+                f_downcast = downcast_LUT[obj.wrapped.ShapeType()]
+            except KeyError as exc:
+                raise ValueError(f"Unknown object type {obj}") from exc
+
+            new_shape: Shape = copy.deepcopy(obj, None)  # type: ignore[arg-type]
+            new_shape.wrapped = f_downcast(
+                BRepBuilderAPI_Transform(
+                    obj.wrapped, transform_matrix.wrapped.Trsf()
+                ).Shape()
             )
-        return return_value
+            return new_shape
+        raise ValueError(
+            f"Unable to repositioned type {type(obj)} with respect to local coordinates"
+        )
 
     def to_local_coords(self, obj: VectorLike | Any | BoundBox):
         """Reposition the object relative to this plane
@@ -2473,13 +2541,7 @@
         )
         return Location(transformation)
 
-<<<<<<< HEAD
     def contains(self, obj: VectorLike | Axis, tolerance: float = TOLERANCE) -> bool:
-=======
-    def contains(
-        self, obj: VectorLike | Axis, tolerance: float = TOLERANCE
-    ) -> bool:
->>>>>>> ea1a000d
         """contains
 
         Is this point or Axis fully contained in this plane?
